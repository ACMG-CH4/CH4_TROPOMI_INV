--- conflicted
+++ resolved
@@ -253,32 +253,26 @@
     # Reference cost for EC2 storage = $50 per month
     reference_cost = 20
     reference_num_compute_hours = 10
-    hours_in_month = 31*24
+    hours_in_month = 31 * 24
     reference_storage_cost = 50 * reference_num_compute_hours / hours_in_month
     num_state_variables = np.nanmax(state_vector_labels.values)
     num_days = np.round((enddate_np64 - startdate_np64) / np.timedelta64(1, "D"))
     if config["Res"] == "0.25x0.3125":
         res_factor = 1
-<<<<<<< HEAD
     elif config["Res"] == "0.5x0.625":
         res_factor = 0.5
+    additional_storage_cost = ((num_days / 31) - 1) * reference_storage_cost
     expected_cost = (
-        reference_cost * (num_state_variables / 243) ** 2 * (num_days / 31) * res_factor
+        (reference_cost + additional_storage_cost)
+        * (num_state_variables / 243) ** 2
+        * (num_days / 31)
+        * res_factor
     )
 
     outstring6 = (
         f"approximate cost = ${np.round(expected_cost,2)} for on-demand instance"
     )
     outstring7 = f"                 = ${np.round(expected_cost/3,2)} for spot instance"
-=======
-    elif config['Res'] == '0.5x0.625':
-        res_factor = 0.5  
-    additional_storage_cost = ((num_days/31)-1) * reference_storage_cost
-    expected_cost = (reference_cost + additional_storage_cost) * (num_state_variables/243)**2 * (num_days/31) * res_factor
-
-    outstring6 = f'approximate cost = ${np.round(expected_cost,2)} for on-demand instance'
-    outstring7 = f'                 = ${np.round(expected_cost/3,2)} for spot instance'
->>>>>>> 7a26ee4c
     print(outstring6)
     print(outstring7)
 
